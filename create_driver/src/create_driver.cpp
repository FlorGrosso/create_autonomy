#include <tf/transform_datatypes.h>
#include "create_driver/create_driver.h"

CreateDriver::CreateDriver(ros::NodeHandle& nh_) : nh(nh_), privNh("~") {
  bool createOne;
  privNh.param<double>("loop_hz", loopHz, 10);
  privNh.param<std::string>("dev", dev, "/dev/ttyUSB0");
  privNh.param<bool>("create_1", createOne, false);
<<<<<<< HEAD
  privNh.param<double>("latch_cmd_duration", latchDuration, 0.5);
=======
  privNh.param<double>("latch_cmd_duration", latchDuration, 0.2);
>>>>>>> a9031056

  if (createOne) {
    model = create::CREATE_1;
    privNh.param<int>("baud", baud, 57600);
    ROS_INFO("[CREATE] Create 1 model selected");
  }
  else {
    model = create::CREATE_2;
    privNh.param<int>("baud", baud, 115200);
    ROS_INFO("[CREATE] Create 2 model selected");
  }

  robot = new create::Create(model);

  if (!robot->connect(dev, baud)) {
    ROS_FATAL("[CREATE] Failed to establish serial connection with Create.");
    ros::shutdown();
  }

  ROS_INFO("[CREATE] Connection established.");

  // Put into full control mode
  //TODO: Make option to run in safe mode as parameter
  robot->setMode(create::MODE_FULL);

  // Show robot's battery level
  ROS_INFO("[CREATE] Battery level %.2f %%", (robot->getBatteryCharge() / (float)robot->getBatteryCapacity()) * 100.0);

  tfOdom.header.frame_id = "odom";
  tfOdom.child_frame_id = "base_footprint";
  odom.header.frame_id = "odom";
  odom.child_frame_id = "base_footprint";

  // Populate covariances
  for (int i = 0; i < 36; i++) {
    odom.pose.covariance[i] = COVARIANCE[i];
    odom.twist.covariance[i] = COVARIANCE[i];
  }

  cmdVelSub = nh.subscribe("cmd_vel", 1, &CreateDriver::cmdVelCallback, this);
  debrisLEDSub = nh.subscribe("debris_led", 10, &CreateDriver::debrisLEDCallback, this);
  spotLEDSub = nh.subscribe("spot_led", 10, &CreateDriver::spotLEDCallback, this);
  dockLEDSub = nh.subscribe("dock_led", 10, &CreateDriver::dockLEDCallback, this);
  checkLEDSub = nh.subscribe("check_led", 10, &CreateDriver::checkLEDCallback, this);
  powerLEDSub = nh.subscribe("power_led", 10, &CreateDriver::powerLEDCallback, this);
  setASCIISub = nh.subscribe("set_ascii", 10, &CreateDriver::setASCIICallback, this);
<<<<<<< HEAD
  dockSub = nh.subscribe("dock", 10, &CreateDriver::dockCallback, this);
  undockSub = nh.subscribe("undock", 10, &CreateDriver::undockCallback, this);

  odomPub = nh.advertise<nav_msgs::Odometry>("odom", 30);
  cleanBtnPub = nh.advertise<std_msgs::Empty>("clean_button", 30);
  dayBtnPub = nh.advertise<std_msgs::Empty>("day_button", 30);
  hourBtnPub = nh.advertise<std_msgs::Empty>("hour_button", 30);
  minBtnPub = nh.advertise<std_msgs::Empty>("minute_button",30);
  dockBtnPub = nh.advertise<std_msgs::Empty>("dock_button", 30);
  spotBtnPub = nh.advertise<std_msgs::Empty>("spot_button", 30);
  voltagePub = nh.advertise<std_msgs::UInt16>("battery/voltage", 30);
  currentPub = nh.advertise<std_msgs::UInt16>("battery/current", 30);
  chargePub = nh.advertise<std_msgs::UInt16>("battery/charge", 30);
  capacityPub = nh.advertise<std_msgs::UInt16>("battery/capacity", 30);
  temperaturePub = nh.advertise<std_msgs::UInt16>("battery/temperature", 30);
  omniCharPub = nh.advertise<std_msgs::UInt16>("ir_omni", 30);
=======

  odomPub = nh.advertise<nav_msgs::Odometry>("odom", 10);
  cleanBtnPub = nh.advertise<std_msgs::Empty>("clean_button", 10);
  dayBtnPub = nh.advertise<std_msgs::Empty>("day_button", 10);
  hourBtnPub = nh.advertise<std_msgs::Empty>("hour_button", 10);
  minBtnPub = nh.advertise<std_msgs::Empty>("minute_button", 10);
  dockBtnPub = nh.advertise<std_msgs::Empty>("dock_button", 10);
  spotBtnPub = nh.advertise<std_msgs::Empty>("spot_button", 10);
>>>>>>> a9031056
  ROS_INFO("[CREATE] Ready.");
}

CreateDriver::~CreateDriver() {
  ROS_INFO("[CREATE] Destruct sequence initiated.");
  robot->disconnect();
  delete robot;
}

void CreateDriver::cmdVelCallback(const geometry_msgs::TwistConstPtr& msg) {
  robot->drive(msg->linear.x, msg->angular.z);
  lastCmdVelTime = ros::Time::now();
}

void CreateDriver::debrisLEDCallback(const std_msgs::BoolConstPtr& msg) {
  robot->enableDebrisLED(msg->data);
}

void CreateDriver::spotLEDCallback(const std_msgs::BoolConstPtr& msg) {
  robot->enableSpotLED(msg->data);
}

void CreateDriver::dockLEDCallback(const std_msgs::BoolConstPtr& msg) {
  robot->enableDockLED(msg->data);
}

void CreateDriver::checkLEDCallback(const std_msgs::BoolConstPtr& msg) {
  robot->enableCheckRobotLED(msg->data);
}

void CreateDriver::powerLEDCallback(const std_msgs::UInt8MultiArrayConstPtr& msg) {
  if (msg->data.size() < 1) {
    ROS_ERROR("[CREATE] No values provided to set power LED");
  }
  else {
    if (msg->data.size() < 2) {
      robot->setPowerLED(msg->data[0]);
    }
    else {
      robot->setPowerLED(msg->data[0], msg->data[1]);
    }
  }
}

void CreateDriver::setASCIICallback(const std_msgs::UInt8MultiArrayConstPtr& msg) {
  bool result;
  if (msg->data.size() < 1) {
    ROS_ERROR("[CREATE] No ASCII digits provided");
  }
  else if (msg->data.size() < 2) {
    result = robot->setDigitsASCII(msg->data[0], ' ', ' ', ' ');
  }
  else if (msg->data.size() < 3) {
    result = robot->setDigitsASCII(msg->data[0], msg->data[1], ' ', ' ');
  }
  else if (msg->data.size() < 4) {
    result = robot->setDigitsASCII(msg->data[0], msg->data[1], msg->data[2], ' ');
  }
  else {
    result = robot->setDigitsASCII(msg->data[0], msg->data[1], msg->data[2], msg->data[3]);
  }

  if (!result) {
    ROS_ERROR("[CREATE] ASCII character out of range [32, 126]");
  }
}

void CreateDriver::dockCallback(const std_msgs::EmptyConstPtr& msg) {
  // Call docking behaviour
  robot->dock();
}

void CreateDriver::undockCallback(const std_msgs::EmptyConstPtr& msg) {
  // Switch robot back to FULL mode
  robot->setMode(create::MODE_FULL);
}

bool CreateDriver::update() {
  publishOdom();
  publishBatteryInfo();
  publishButtonPresses();
  publishOmniChar();

  // If last velocity command was sent longer than latch duration, stop robot
  if (ros::Time::now() - lastCmdVelTime >= ros::Duration(latchDuration)) {
    robot->drive(0, 0);
  }

  return true;
}

void CreateDriver::publishOdom() {
  create::Pose pose = robot->getPose();
  create::Vel vel = robot->getVel();

  // Populate position info
  geometry_msgs::Quaternion quat = tf::createQuaternionMsgFromRollPitchYaw(0, 0, pose.yaw);
  odom.pose.pose.position.x = pose.x;
  odom.pose.pose.position.y = pose.y;
  odom.pose.pose.orientation = quat;
  tfOdom.header.stamp = ros::Time::now();
  tfOdom.transform.translation.x = pose.x;
  tfOdom.transform.translation.y = pose.y;
  tfOdom.transform.rotation = quat;

  // Populate velocity info
  odom.twist.twist.linear.x = vel.x;
  odom.twist.twist.linear.y = vel.y;
  odom.twist.twist.angular.z = vel.yaw;

  // Update covariances
  if (fabs(vel.x) < 0.01 && fabs(vel.yaw) < 0.01) {
    odom.pose.covariance[0] = 1e-9;
    odom.pose.covariance[8] = 1e-9;
    odom.pose.covariance[35] = 1e-9;
    odom.twist.covariance[0] = 1e-9;
    odom.twist.covariance[8] = 1e-9;
    odom.twist.covariance[35] = 1e-9;
  }
  else {
    odom.pose.covariance[0] = 1e-3;
    odom.pose.covariance[8] = 0.0;
    odom.pose.covariance[35] = 1e3;
    odom.twist.covariance[0] = 1e-3;
    odom.twist.covariance[8] = 0.0;
    odom.twist.covariance[35] = 1e3;
  }

  tfBroadcaster.sendTransform(tfOdom);
  odomPub.publish(odom);
}

void CreateDriver::publishBatteryInfo() {
  uint16Msg.data = robot->getVoltage();
  voltagePub.publish(uint16Msg);
  uint16Msg.data = robot->getCurrent();
  currentPub.publish(uint16Msg);
  uint16Msg.data = robot->getBatteryCharge();
  chargePub.publish(uint16Msg);
  uint16Msg.data = robot->getBatteryCapacity();
  capacityPub.publish(uint16Msg);
  uint16Msg.data = robot->getTemperature();
  temperaturePub.publish(uint16Msg);
}

void CreateDriver::publishButtonPresses() const {
  if (robot->isCleanButtonPressed()) {
    cleanBtnPub.publish(emptyMsg);
  }
  if (robot->isDayButtonPressed()) {
    dayBtnPub.publish(emptyMsg);
  }
  if (robot->isHourButtonPressed()) {
    hourBtnPub.publish(emptyMsg);
  }
  if (robot->isMinButtonPressed()) {
    minBtnPub.publish(emptyMsg);
  }
  if (robot->isDockButtonPressed()) {
    dockBtnPub.publish(emptyMsg);
  }
  if (robot->isSpotButtonPressed()) {
    spotBtnPub.publish(emptyMsg);
  }
}

void CreateDriver::publishOmniChar() {
  uint8_t irChar = robot->getIROmni();
  uint16Msg.data = irChar;
  omniCharPub.publish(uint16Msg);
  // TODO: Publish info based on character, such as dock in sight
}

void CreateDriver::spinOnce() {
  update();
  ros::spinOnce();
}

void CreateDriver::spin() {
  ros::Rate rate(loopHz);
  while (ros::ok()) {
    spinOnce();
    if (!rate.sleep()) {
      ROS_WARN("[CREATE] Loop running slowly.");
    }
  }
}

int main(int argc, char** argv) {
  ros::init(argc, argv, "create_driver");
  ros::NodeHandle nh;

  CreateDriver createDriver(nh);

  try {
    createDriver.spin();
  }
  catch (std::runtime_error& ex) {
    ROS_FATAL_STREAM("[CREATE] Runtime error: " << ex.what());
    return 1;
  }
  return 0;
}<|MERGE_RESOLUTION|>--- conflicted
+++ resolved
@@ -6,11 +6,7 @@
   privNh.param<double>("loop_hz", loopHz, 10);
   privNh.param<std::string>("dev", dev, "/dev/ttyUSB0");
   privNh.param<bool>("create_1", createOne, false);
-<<<<<<< HEAD
-  privNh.param<double>("latch_cmd_duration", latchDuration, 0.5);
-=======
   privNh.param<double>("latch_cmd_duration", latchDuration, 0.2);
->>>>>>> a9031056
 
   if (createOne) {
     model = create::CREATE_1;
@@ -57,7 +53,6 @@
   checkLEDSub = nh.subscribe("check_led", 10, &CreateDriver::checkLEDCallback, this);
   powerLEDSub = nh.subscribe("power_led", 10, &CreateDriver::powerLEDCallback, this);
   setASCIISub = nh.subscribe("set_ascii", 10, &CreateDriver::setASCIICallback, this);
-<<<<<<< HEAD
   dockSub = nh.subscribe("dock", 10, &CreateDriver::dockCallback, this);
   undockSub = nh.subscribe("undock", 10, &CreateDriver::undockCallback, this);
 
@@ -74,16 +69,6 @@
   capacityPub = nh.advertise<std_msgs::UInt16>("battery/capacity", 30);
   temperaturePub = nh.advertise<std_msgs::UInt16>("battery/temperature", 30);
   omniCharPub = nh.advertise<std_msgs::UInt16>("ir_omni", 30);
-=======
-
-  odomPub = nh.advertise<nav_msgs::Odometry>("odom", 10);
-  cleanBtnPub = nh.advertise<std_msgs::Empty>("clean_button", 10);
-  dayBtnPub = nh.advertise<std_msgs::Empty>("day_button", 10);
-  hourBtnPub = nh.advertise<std_msgs::Empty>("hour_button", 10);
-  minBtnPub = nh.advertise<std_msgs::Empty>("minute_button", 10);
-  dockBtnPub = nh.advertise<std_msgs::Empty>("dock_button", 10);
-  spotBtnPub = nh.advertise<std_msgs::Empty>("spot_button", 10);
->>>>>>> a9031056
   ROS_INFO("[CREATE] Ready.");
 }
 
